# -*- coding: utf-8 -*-

# Copyright 2018 IBM.
#
# Licensed under the Apache License, Version 2.0 (the "License");
# you may not use this file except in compliance with the License.
# You may obtain a copy of the License at
#
#     http://www.apache.org/licenses/LICENSE-2.0
#
# Unless required by applicable law or agreed to in writing, software
# distributed under the License is distributed on an "AS IS" BASIS,
# WITHOUT WARRANTIES OR CONDITIONS OF ANY KIND, either express or implied.
# See the License for the specific language governing permissions and
# limitations under the License.
# =============================================================================

from .tensorproduct import tensorproduct
from .pauligraph import PauliGraph
from .jsonutils import convert_dict_to_json, convert_json_to_dict
from .random_matrix_generator import (random_unitary, random_h2_body,
                                      random_h1_body, random_hermitian,
                                      random_non_hermitian)
from .decimal_to_binary import decimal_to_binary
from .summarize_circuits import summarize_circuits
from .mct import mct
from .mcu1 import mcu1
from .mcu3 import mcu3
from .mcmt import mcmt
from .subsystem import get_subsystem_density_matrix, get_subsystems_counts
from .entangler_map import get_entangler_map, validate_entangler_map
from .dataset_helper import (get_feature_dimension, get_num_classes,
                             split_dataset_to_data_and_labels,
                             map_label_to_class_name, reduce_dim_to_via_pca)
from .qpsolver import optimize_svm
from .circuit_factory import CircuitFactory
from .run_circuits import compile_and_run_circuits, find_regs_by_name
from .circuit_cache import CircuitCache
from .boolean_logic import CNF, DNF
from .backend_utils import has_ibmq, has_aer

<<<<<<< HEAD
__all__ = [
    'tensorproduct',
    'PauliGraph',
    'convert_dict_to_json',
    'convert_json_to_dict',
    'random_unitary',
    'random_h2_body',
    'random_h1_body',
    'random_hermitian',
    'random_non_hermitian',
    'decimal_to_binary',
    'summarize_circuits',
    'mct',
    'mcu1',
    'mcmt',
    'get_subsystem_density_matrix',
    'get_subsystems_counts',
    'get_entangler_map',
    'validate_entangler_map',
    'get_feature_dimension',
    'get_num_classes',
    'split_dataset_to_data_and_labels',
    'map_label_to_class_name',
    'reduce_dim_to_via_pca',
    'optimize_svm',
    'CircuitFactory',
    'compile_and_run_circuits',
    'find_regs_by_name',
    'CircuitCache',
    'CNF',
    'DNF',
]
=======

__all__ = ['tensorproduct',
           'PauliGraph',
           'convert_dict_to_json',
           'convert_json_to_dict',
           'random_unitary',
           'random_h2_body',
           'random_h1_body',
           'random_hermitian',
           'random_non_hermitian',
           'decimal_to_binary',
           'summarize_circuits',
           'mct',
           'mcu1',
           'mcu3',
           'get_subsystem_density_matrix',
           'get_subsystems_counts',
           'get_entangler_map',
           'validate_entangler_map',
           'get_feature_dimension',
           'get_num_classes',
           'split_dataset_to_data_and_labels',
           'map_label_to_class_name',
           'reduce_dim_to_via_pca',
           'optimize_svm',
           'CircuitFactory',
           'compile_and_run_circuits',
           'find_regs_by_name',
           'CircuitCache',
           'CNF',
           'DNF',
           'has_ibmq',
           'has_aer'
           ]
>>>>>>> 0d2ae7e2
<|MERGE_RESOLUTION|>--- conflicted
+++ resolved
@@ -39,40 +39,6 @@
 from .boolean_logic import CNF, DNF
 from .backend_utils import has_ibmq, has_aer
 
-<<<<<<< HEAD
-__all__ = [
-    'tensorproduct',
-    'PauliGraph',
-    'convert_dict_to_json',
-    'convert_json_to_dict',
-    'random_unitary',
-    'random_h2_body',
-    'random_h1_body',
-    'random_hermitian',
-    'random_non_hermitian',
-    'decimal_to_binary',
-    'summarize_circuits',
-    'mct',
-    'mcu1',
-    'mcmt',
-    'get_subsystem_density_matrix',
-    'get_subsystems_counts',
-    'get_entangler_map',
-    'validate_entangler_map',
-    'get_feature_dimension',
-    'get_num_classes',
-    'split_dataset_to_data_and_labels',
-    'map_label_to_class_name',
-    'reduce_dim_to_via_pca',
-    'optimize_svm',
-    'CircuitFactory',
-    'compile_and_run_circuits',
-    'find_regs_by_name',
-    'CircuitCache',
-    'CNF',
-    'DNF',
-]
-=======
 
 __all__ = ['tensorproduct',
            'PauliGraph',
@@ -88,6 +54,7 @@
            'mct',
            'mcu1',
            'mcu3',
+           'mcmt',
            'get_subsystem_density_matrix',
            'get_subsystems_counts',
            'get_entangler_map',
@@ -106,5 +73,4 @@
            'DNF',
            'has_ibmq',
            'has_aer'
-           ]
->>>>>>> 0d2ae7e2
+           ]