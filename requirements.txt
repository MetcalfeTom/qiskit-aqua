--- conflicted
+++ resolved
@@ -12,9 +12,5 @@
 setuptools>=40.1.0
 h5py
 networkx>=2.2
-<<<<<<< HEAD
-pyscf; sys_platform == 'linux' or (python_version < '3.8' and sys_platform != 'win32')
-=======
 pyscf; sys_platform != 'win32'
-cplex; python_version >= '3.6' and python_version < '3.8'
->>>>>>> e72c5907
+cplex; python_version >= '3.6' and python_version < '3.8'